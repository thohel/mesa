--- conflicted
+++ resolved
@@ -190,23 +190,8 @@
                        unsigned indexSize,
                        unsigned mode, unsigned start, unsigned count)
 {
-<<<<<<< HEAD
-   return softpipe_draw_range_elements( pipe, indexBuffer,
-                                        indexSize,
-                                        0, 0xffffffff,
-                                        mode, start, count );
-=======
    softpipe_draw_range_elements( pipe, indexBuffer,
                                  indexSize,
                                  0, 0xffffffff,
                                  mode, start, count );
-}
-
-
-void
-softpipe_set_edgeflags(struct pipe_context *pipe, const unsigned *edgeflags)
-{
-   struct softpipe_context *sp = softpipe_context(pipe);
-   draw_set_edgeflags(sp->draw, edgeflags);
->>>>>>> e3be32cc
 }