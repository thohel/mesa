/*
 * Copyright 2008 Corbin Simpson <MostAwesomeDude@gmail.com>
 *
 * Permission is hereby granted, free of charge, to any person obtaining a
 * copy of this software and associated documentation files (the "Software"),
 * to deal in the Software without restriction, including without limitation
 * on the rights to use, copy, modify, merge, publish, distribute, sub
 * license, and/or sell copies of the Software, and to permit persons to whom
 * the Software is furnished to do so, subject to the following conditions:
 *
 * The above copyright notice and this permission notice (including the next
 * paragraph) shall be included in all copies or substantial portions of the
 * Software.
 *
 * THE SOFTWARE IS PROVIDED "AS IS", WITHOUT WARRANTY OF ANY KIND, EXPRESS OR
 * IMPLIED, INCLUDING BUT NOT LIMITED TO THE WARRANTIES OF MERCHANTABILITY,
 * FITNESS FOR A PARTICULAR PURPOSE AND NON-INFRINGEMENT. IN NO EVENT SHALL
 * THE AUTHOR(S) AND/OR THEIR SUPPLIERS BE LIABLE FOR ANY CLAIM,
 * DAMAGES OR OTHER LIABILITY, WHETHER IN AN ACTION OF CONTRACT, TORT OR
 * OTHERWISE, ARISING FROM, OUT OF OR IN CONNECTION WITH THE SOFTWARE OR THE
 * USE OR OTHER DEALINGS IN THE SOFTWARE. */

#include "pipe/p_screen.h"

#include "util/u_math.h"
#include "util/u_memory.h"

#include "r300_context.h"
#include "r300_texture.h"
#include "r300_screen.h"

static void r300_setup_texture_state(struct r300_texture* tex, boolean is_r500)
{
    struct r300_texture_state* state = &tex->state;
    struct pipe_texture *pt = &tex->tex;

    state->format0 = R300_TX_WIDTH((pt->width0 - 1) & 0x7ff) |
                     R300_TX_HEIGHT((pt->height0 - 1) & 0x7ff);

    if (tex->is_npot) {
        /* rectangles love this */
        state->format0 |= R300_TX_PITCH_EN;
        state->format2 = (tex->pitch[0] - 1) & 0x1fff;
    } else {
        /* power of two textures (3D, mipmaps, and no pitch) */
<<<<<<< HEAD
        state->format0 |= R300_TX_DEPTH(util_logbase2(pt->depth[0]) & 0xf);
=======
        state->format0 |= R300_TX_DEPTH(util_logbase2(pt->depth0) & 0xf) |
                          R300_TX_NUM_LEVELS(pt->last_level & 0xf);
>>>>>>> d509f845
    }

    state->format1 = r300_translate_texformat(pt->format);
    if (pt->target == PIPE_TEXTURE_CUBE) {
        state->format1 |= R300_TX_FORMAT_CUBIC_MAP;
    }
    if (pt->target == PIPE_TEXTURE_3D) {
        state->format1 |= R300_TX_FORMAT_3D;
    }

    /* large textures on r500 */
    if (is_r500)
    {
        if (pt->width0 > 2048) {
            state->format2 |= R500_TXWIDTH_BIT11;
        }
        if (pt->height0 > 2048) {
            state->format2 |= R500_TXHEIGHT_BIT11;
        }
    }
    assert(is_r500 || (pt->width0 <= 2048 && pt->height0 <= 2048));

    debug_printf("r300: Set texture state (%dx%d, %d levels)\n",
		 pt->width0, pt->height0, pt->last_level);
}

unsigned r300_texture_get_offset(struct r300_texture* tex, unsigned level,
                                 unsigned zslice, unsigned face)
{
    unsigned offset = tex->offset[level];

    switch (tex->tex.target) {
        case PIPE_TEXTURE_3D:
            assert(face == 0);
            return offset + zslice * tex->layer_size[level];

        case PIPE_TEXTURE_CUBE:
            assert(zslice == 0);
            return offset + face * tex->layer_size[level];

        default:
            assert(zslice == 0 && face == 0);
            return offset;
    }
}

/**
 * Return the stride, in bytes, of the texture images of the given texture
 * at the given level.
 */
unsigned r300_texture_get_stride(struct r300_texture* tex, unsigned level)
{
    if (tex->stride_override)
        return tex->stride_override;

    if (level > tex->tex.last_level) {
        debug_printf("%s: level (%u) > last_level (%u)\n", __FUNCTION__,
            level, tex->tex.last_level);
        return 0;
    }

    return align(pf_get_stride(&tex->tex.block, u_minify(tex->tex.width0, level)), 32);
}

static void r300_setup_miptree(struct r300_texture* tex)
{
    struct pipe_texture* base = &tex->tex;
    int stride, size, layer_size;
    int i;

    for (i = 0; i <= base->last_level; i++) {
        base->nblocksx[i] = pf_get_nblocksx(&base->block, u_minify(base->width0, i));
        base->nblocksy[i] = pf_get_nblocksy(&base->block, u_minify(base->height0, i));

        stride = r300_texture_get_stride(tex, i);
        layer_size = stride * base->nblocksy[i];

        if (base->target == PIPE_TEXTURE_CUBE)
            size = layer_size * 6;
        else
            size = layer_size * u_minify(base->depth0, i);

        tex->offset[i] = align(tex->size, 32);
        tex->size = tex->offset[i] + size;
        tex->layer_size[i] = layer_size;
        tex->pitch[i] = stride / base->block.size;

        debug_printf("r300: Texture miptree: Level %d "
                "(%dx%dx%d px, pitch %d bytes)\n",
                i, u_minify(base->width0, i), u_minify(base->height0, i),
                u_minify(base->depth0, i), stride);
    }
}

static void r300_setup_flags(struct r300_texture* tex)
{
    tex->is_npot = !util_is_power_of_two(tex->tex.width0) ||
                   !util_is_power_of_two(tex->tex.height0);
}

/* Create a new texture. */
static struct pipe_texture*
    r300_texture_create(struct pipe_screen* screen,
                        const struct pipe_texture* template)
{
    struct r300_texture* tex = CALLOC_STRUCT(r300_texture);

    if (!tex) {
        return NULL;
    }

    tex->tex = *template;
    pipe_reference_init(&tex->tex.reference, 1);
    tex->tex.screen = screen;

    r300_setup_flags(tex);
    r300_setup_miptree(tex);
    r300_setup_texture_state(tex, r300_screen(screen)->caps->is_r500);

    tex->buffer = screen->buffer_create(screen, 1024,
                                        PIPE_BUFFER_USAGE_PIXEL,
                                        tex->size);

    if (!tex->buffer) {
        FREE(tex);
        return NULL;
    }

    return (struct pipe_texture*)tex;
}

static void r300_texture_destroy(struct pipe_texture* texture)
{
    struct r300_texture* tex = (struct r300_texture*)texture;

    pipe_buffer_reference(&tex->buffer, NULL);

    FREE(tex);
}

static struct pipe_surface* r300_get_tex_surface(struct pipe_screen* screen,
                                                 struct pipe_texture* texture,
                                                 unsigned face,
                                                 unsigned level,
                                                 unsigned zslice,
                                                 unsigned flags)
{
    struct r300_texture* tex = (struct r300_texture*)texture;
    struct pipe_surface* surface = CALLOC_STRUCT(pipe_surface);
    unsigned offset;

    offset = r300_texture_get_offset(tex, level, zslice, face);

    if (surface) {
        pipe_reference_init(&surface->reference, 1);
        pipe_texture_reference(&surface->texture, texture);
        surface->format = texture->format;
        surface->width = u_minify(texture->width0, level);
        surface->height = u_minify(texture->height0, level);
        surface->offset = offset;
        surface->usage = flags;
        surface->zslice = zslice;
        surface->texture = texture;
        surface->face = face;
        surface->level = level;
    }

    return surface;
}

static void r300_tex_surface_destroy(struct pipe_surface* s)
{
    pipe_texture_reference(&s->texture, NULL);
    FREE(s);
}

static struct pipe_texture*
    r300_texture_blanket(struct pipe_screen* screen,
                         const struct pipe_texture* base,
                         const unsigned* stride,
                         struct pipe_buffer* buffer)
{
    struct r300_texture* tex;

    /* Support only 2D textures without mipmaps */
    if (base->target != PIPE_TEXTURE_2D ||
        base->depth0 != 1 ||
        base->last_level != 0) {
        return NULL;
    }

    tex = CALLOC_STRUCT(r300_texture);
    if (!tex) {
        return NULL;
    }

    tex->tex = *base;
    pipe_reference_init(&tex->tex.reference, 1);
    tex->tex.screen = screen;

    tex->stride_override = *stride;
    tex->pitch[0] = *stride / base->block.size;

    r300_setup_flags(tex);
    r300_setup_texture_state(tex, r300_screen(screen)->caps->is_r500);

    pipe_buffer_reference(&tex->buffer, buffer);

    return (struct pipe_texture*)tex;
}

static struct pipe_video_surface *
r300_video_surface_create(struct pipe_screen *screen,
                          enum pipe_video_chroma_format chroma_format,
                          unsigned width, unsigned height)
{
    struct r300_video_surface *r300_vsfc;
    struct pipe_texture template;

    assert(screen);
    assert(width && height);

    r300_vsfc = CALLOC_STRUCT(r300_video_surface);
    if (!r300_vsfc)
       return NULL;

    pipe_reference_init(&r300_vsfc->base.reference, 1);
    r300_vsfc->base.screen = screen;
    r300_vsfc->base.chroma_format = chroma_format;
    r300_vsfc->base.width = width;
    r300_vsfc->base.height = height;

    memset(&template, 0, sizeof(struct pipe_texture));
    template.target = PIPE_TEXTURE_2D;
    template.format = PIPE_FORMAT_X8R8G8B8_UNORM;
    template.last_level = 0;
    template.width0 = util_next_power_of_two(width);
    template.height0 = util_next_power_of_two(height);
    template.depth0 = 1;
    pf_get_block(template.format, &template.block);
    template.tex_usage = PIPE_TEXTURE_USAGE_SAMPLER |
                         PIPE_TEXTURE_USAGE_RENDER_TARGET;

    r300_vsfc->tex = screen->texture_create(screen, &template);
    if (!r300_vsfc->tex)
    {
        FREE(r300_vsfc);
        return NULL;
    }

    return &r300_vsfc->base;
}

static void r300_video_surface_destroy(struct pipe_video_surface *vsfc)
{
    struct r300_video_surface *r300_vsfc = r300_video_surface(vsfc);
    pipe_texture_reference(&r300_vsfc->tex, NULL);
    FREE(r300_vsfc);
}

void r300_init_screen_texture_functions(struct pipe_screen* screen)
{
    screen->texture_create = r300_texture_create;
    screen->texture_destroy = r300_texture_destroy;
    screen->get_tex_surface = r300_get_tex_surface;
    screen->tex_surface_destroy = r300_tex_surface_destroy;
    screen->texture_blanket = r300_texture_blanket;

    screen->video_surface_create = r300_video_surface_create;
    screen->video_surface_destroy= r300_video_surface_destroy;
}

boolean r300_get_texture_buffer(struct pipe_texture* texture,
                                struct pipe_buffer** buffer,
                                unsigned* stride)
{
    struct r300_texture* tex = (struct r300_texture*)texture;
    if (!tex) {
        return FALSE;
    }

    pipe_buffer_reference(buffer, tex->buffer);

    if (stride) {
        *stride = r300_texture_get_stride(tex, 0);
    }

    return TRUE;
}<|MERGE_RESOLUTION|>--- conflicted
+++ resolved
@@ -43,12 +43,7 @@
         state->format2 = (tex->pitch[0] - 1) & 0x1fff;
     } else {
         /* power of two textures (3D, mipmaps, and no pitch) */
-<<<<<<< HEAD
-        state->format0 |= R300_TX_DEPTH(util_logbase2(pt->depth[0]) & 0xf);
-=======
-        state->format0 |= R300_TX_DEPTH(util_logbase2(pt->depth0) & 0xf) |
-                          R300_TX_NUM_LEVELS(pt->last_level & 0xf);
->>>>>>> d509f845
+        state->format0 |= R300_TX_DEPTH(util_logbase2(pt->depth0) & 0xf);
     }
 
     state->format1 = r300_translate_texformat(pt->format);
